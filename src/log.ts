--- conflicted
+++ resolved
@@ -15,13 +15,8 @@
  */
 
 import {DeleteCallback} from '@google-cloud/common';
-<<<<<<< HEAD
 import {callbackifyAll, promisifyAll} from '@google-cloud/promisify';
-import * as arrify from 'arrify';
-=======
-import {promisifyAll} from '@google-cloud/promisify';
 import arrify = require('arrify');
->>>>>>> fcd868af
 import * as extend from 'extend';
 import {CallOptions} from 'google-gax';
 import {Response} from 'request';
@@ -820,7 +815,6 @@
       if (options.resource.labels) {
         options.resource.labels = snakeCaseKeys(options.resource.labels);
       }
-<<<<<<< HEAD
       writeWithResource(options.resource);
     } else if (this.logging.detectedResource) {
       writeWithResource(this.logging.detectedResource);
@@ -836,31 +830,6 @@
         decoratedEntries = self.decorateEntries_(arrify(entry));
       } catch (err) {
         // Ignore errors (the API will speak up if it has an issue).
-=======
-      function writeWithResource(resource: {}|null) {
-        let decoratedEntries;
-        try {
-          decoratedEntries = self.decorateEntries_(arrify(entry) as Entry[]);
-        } catch (err) {
-          // Ignore errors (the API will speak up if it has an issue).
-        }
-        const reqOpts = extend(
-            {
-              logName: self.formattedName_,
-              entries: decoratedEntries,
-              resource,
-            },
-            options);
-        delete reqOpts.gaxOptions;
-        self.logging.request(
-            {
-              client: 'LoggingServiceV2Client',
-              method: 'writeLogEntries',
-              reqOpts,
-              gaxOpts: options.gaxOptions,
-            },
-            callback);
->>>>>>> fcd868af
       }
       const reqOpts = extend(
           {
@@ -911,22 +880,12 @@
    */
   static assignSeverityToEntries_(entries: Entry|Entry[], severity: string):
       Entry[] {
-<<<<<<< HEAD
     return arrify(entries).map(entry => {
       const metadata = extend(true, {}, entry.metadata, {
         severity,
       });
       return extend(new Entry(), entry, {
         metadata,
-=======
-      return (arrify(entries) as Entry[]).map(entry => {
-        const metadata = extend(true, {}, entry.metadata, {
-          severity,
-        });
-        return extend(new Entry(), entry, {
-          metadata,
-        });
->>>>>>> fcd868af
       });
     });
   }
